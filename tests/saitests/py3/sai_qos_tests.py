--- conflicted
+++ resolved
@@ -1273,19 +1273,12 @@
             # send packets short of triggering pfc
             # Send 1 less packet due to leakout filling
             if num_of_flows == 'multiple':
-<<<<<<< HEAD
                 npkts = pkts_num_leak_out + (pkts_num_trig_pfc // 2) - 2 - margin
                 print("Sending 4 flows, {} packets".format(npkts))
                 send_packet(self, src_port_1_id, pkt, npkts)
                 send_packet(self, src_port_1_id, pkt2, npkts)
                 send_packet(self, src_port_2_id, pkt3, npkts)
                 send_packet(self, src_port_2_id, pkt4, npkts)
-=======
-                send_packet(self, src_port_1_id, pkt, pkts_num_leak_out + pkts_num_trig_pfc/2 - 2 - margin)
-                send_packet(self, src_port_1_id, pkt2, pkts_num_leak_out + pkts_num_trig_pfc/2 - 2 - margin)
-                send_packet(self, src_port_2_id, pkt3, pkts_num_leak_out + pkts_num_trig_pfc/2 - 2 - margin)
-                send_packet(self, src_port_2_id, pkt4, pkts_num_leak_out + pkts_num_trig_pfc/2 - 2 - margin)
->>>>>>> e44b258b
             else:
                 npkts = pkts_num_leak_out + pkts_num_trig_pfc - 2 - margin
                 print("Sending 2 flows, {} packets".format(npkts))
@@ -2973,22 +2966,9 @@
                                  ip_dst=self.dst_port_ip,
                                  ip_tos=((self.dscp << 2) | self.ecn),
                                  udp_sport=1024,
-<<<<<<< HEAD
                                  udp_dport=udp_dport,
                                  ip_ecn=self.ecn,
                                  ip_ttl=self.ttl)
-=======
-                                 udp_dport=2049,
-                                 ip_ecn=ecn,
-                                 ip_ttl=ttl)
-        print >> sys.stderr, "dst_port_id: %d, src_port_id: %d " % (dst_port_id, src_port_id)
-        # in case dst_port_id is part of LAG, find out the actual dst port
-        # for given IP parameters
-        dst_port_id = get_rx_port(
-            self, 0, src_port_id, pkt_dst_mac, dst_port_ip, src_port_ip
-        )
-        print >> sys.stderr, "actual dst_port_id: %d" % (dst_port_id)
->>>>>>> e44b258b
 
     def runTest(self):
         print("dst_port_id: {}, src_port_id: {}".format(self.dst_port_id, self.src_port_id), file=sys.stderr)
